--- conflicted
+++ resolved
@@ -192,10 +192,7 @@
         """)
         return XBlockFixtureDesc('problem', 'PROBLEM HTML HINT TEST', data=xml)
 
-<<<<<<< HEAD
-=======
     @flaky  # TODO fix this, see TNL-3183
->>>>>>> bf999634
     def test_check_hint(self):
         """
         Test clicking Check shows the extended hint in the problem message.
