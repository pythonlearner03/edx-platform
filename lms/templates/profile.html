<%inherit file="main.html" />
<%namespace name='static' file='static_content.html'/>

<%block name="headextra">
  <%static:css group='course'/>
</%block>

<%namespace name="profile_graphs" file="profile_graphs.js"/>

<%block name="title"><title>Profile - edX 6.002x</title></%block>

<%!
    from django.core.urlresolvers import reverse
%>

<%block name="js_extra">
<script type="text/javascript" src="${static.url('js/vendor/flot/jquery.flot.js')}"></script>
<script type="text/javascript" src="${static.url('js/vendor/flot/jquery.flot.stack.js')}"></script>
<script type="text/javascript" src="${static.url('js/vendor/flot/jquery.flot.symbol.js')}"></script>
<script>
${profile_graphs.body(grade_summary, "grade-detail-graph")}
</script>

<script>
var loc=true; // Activate on clicks? Not if already clicked.
var lang=true;
$(function() {
      $("#change_location").click(function() {
         $(this).hide();

         log_event("profile", {"type":"location_show", "old":$("#location_sub").text()});

         if(loc) {
           $("#description").html('<div>'+
                                  "Preferred format is city, state, country (so for us, "+
                                  "&quot;Cambridge, Massachusetts, USA&quot;), but give "+
                                  "as much or as little detail as you want. </div>");

           loc=false;

           $("#location_sub").html('<form>'+'<input id="id_loc_text" type="text" name="loc_text" />'+
             '<input type="submit" id="change_loc_button" value="Save" />'+'</form>');

           $("#change_loc_button").click(function() {
             $("#change_location").show();

              postJSON('/change_setting', {'location':$("#id_loc_text").attr("value")}, function(json) {
                $("#location_sub").text(json.location);
                loc=true;
                $("#description").html("");
               log_event("profile", {"type":"location_change", "new":json.location});
              });
           });
         }
      });

      $('#change_password').click(function(){
        $('.modal').trigger('click');
        log_event("profile", {"type":"password_show"});
      });

    $('#pwd_reset_button').click(function() {
      $.postWithPrefix('/password_reset/',{ "csrfmiddlewaretoken" : "${ csrf }",
                    "email"  : $('#id_email').val()}, function(data){
         $("#password_reset_complete_link").click();
         log_event("profile", {"type":"password_send"});
      });
    });


    $("#change_email_form").submit(function(){
      var new_email = $('#new_email_field').val();
      var new_password = $('#new_email_password').val();

      postJSON('/change_email',{"new_email":new_email,
                                "password":new_password},
               function(data){
          if(data.success){
          $("#change_email").html("<h1>Please verify your new email</h1><p>You'll receive a confirmation in your in-box. Please click the link in the email to confirm the email change.</p>");
          } else {
            $("#change_email_error").html(data.error);
          }
       });
       log_event("profile", {"type":"email_change_request",
                               "old_email":"${email}",
                               "new_email":new_email});
       return false;
    });

    $("#change_name_form").submit(function(){
      var new_name = $('#new_name_field').val();
      var rationale = $('#name_rationale_field').val();

      postJSON('/change_name',{"new_name":new_name,
                                "rationale":rationale},
               function(data){
          if(data.success){
          $("#apply_name_change").html("<h1>Your request has been submitted.</h1><p>We'll send you an e-mail when approve the change or need further information. Please allow for up to a week for us to process your request.</p>");
          } else {
            $("#change_name_error").html(data.error);
          }
       });
       log_event("profile", {"type":"name_change_request",
                               "new_name":new_name,
                               "rationale":rationale});
       return false;
    });

});
</script>
</%block>


<%include file="course_navigation.html" args="active_page='profile'" />

<section class="container">
  <div class="profile-wrapper">

    <section class="course-info">
      <header>
        <h1>Course Progress</h1>
      </header>

      <div id="grade-detail-graph"></div>

      <ol class="chapters">
        %for chapter in courseware_summary:
        %if not chapter['display_name'] == "hidden":
        <li>
          <h2>${ chapter['display_name'] }</h2>

          <ol class="sections">
            %for section in chapter['sections']:
            <li>
              <%
              earned = section['section_total'].earned
              total = section['section_total'].possible
              percentageString = "{0:.0%}".format( float(earned)/total) if earned > 0 and total > 0 else ""
              %>

<<<<<<< HEAD
              <h3><a href="${reverse('courseware_section', kwargs={'course_id' : course.id, 'chapter' : chapter['chapter'], 'section' : section['section']})}">

                ${ section['section'] }</a> ${"({0:.3n}/{1:.3n}) {2}".format( float(earned), float(total), percentageString )}</h3>
=======
              <h3><a href="${reverse('courseware_section', kwargs={'course_id' : course.id, 'chapter' : chapter['url_name'], 'section' : section['url_name']})}">
                ${ section['display_name'] }</a> ${"({0:.3n}/{1:.3n}) {2}".format( float(earned), float(total), percentageString )}</h3>
>>>>>>> 9f4df44b
              ${section['format']}
              %if 'due' in section and section['due']!="":
                due ${section['due']}
              %endif

              %if len(section['scores']) > 0:
                <ol class="scores">
                  ${ "Problem Scores: " if section['graded'] else "Practice Scores: "}
                  %for score in section['scores']:
                    <li class="score">${"{0:.3n}/{1:.3n}".format(float(score.earned),float(score.possible))}</li>
                  %endfor
                </ol>
              %endif

            </li> <!--End section-->
            %endfor
          </ol> <!--End sections-->
        </li> <!--End chapter-->
        %endif
        %endfor
      </ol> <!--End chapters-->

    </section>

    <section aria-label="Profile Navigation" class="user-info">

      <header>
        <h1>Student Profile</h1>
      </header>

      <ul>
        <li>
          Name: <strong>${name}</strong>
          %if True:
          <a href="#apply_name_change" rel="leanModal" class="name-edit" aria-label="Edit Name">Edit</a>
          %else:
          (Name change pending)
          %endif
        </li>

        <li>
          Forum name: <strong>${username}</strong>
        </li>

        <li>
          E-mail: <strong>${email}</strong> <a href="#change_email" rel="leanModal" class="edit-email" aria-label="Edit Email">Edit</a>
        </li>
        <li>
          Location: <div id="location_sub">${location}</div><div id="description"></div> <a href="#" id="change_location" aria-label="Edit Location">Edit</a>
        </li>
        <li>
          Password reset
          <input id="id_email" type="hidden" name="email" maxlength="75" value="${email}" />
          <input type="submit" id="pwd_reset_button" value="Reset" aria-label="Reset Password" />
          <p>We'll e-mail a password reset link to ${email}.</p>
        </li>
      </ul>

    </section>
  </div>
</section>

<div id="password_reset_complete" class="leanModal_box">
  <a href="#password_reset_complete" rel="leanModal" id="password_reset_complete_link"></a>
  <h1>Password Reset Email Sent</h1>
  <p>
    An email has been sent to ${email}. Follow the link in the email to change your password.
  </p>
</div>

<div id="apply_name_change" class="leanModal_box">
  <h1>Apply to change your name</h1>
  <form id="change_name_form">
    <div id="change_name_error"> </div>
    <fieldset>
      <p>To uphold the credibility of <span class="edx">edX</span> certificates, name changes must go through an approval process. A member of the course staff will review your request, and if approved, update your information. Please allow up to a week for your request to be processed. Thank you.</p>
      <ul>
        <li>
          <label>Enter your desired full name, as it will appear on the <span class="edx">edX</span> Certificate: </label>
          <input id="new_name_field" value="" type="text" />
        </li>
        <li>
          <label>Reason for name change:</label>
          <textarea id="name_rationale_field" value=""></textarea>
        </li>
        <li>
          <input type="submit" id="submit">
        </li>
      </ul>
    </fieldset>
  </form>
</div>

<div id="change_email" class="leanModal_box">
  <h1>Change e-mail</h1>
  <div id="apply_name_change_error"></div>
  <form id="change_email_form">
    <div id="change_email_error"> </div>
    <fieldset>
      <ul>
        <li>
          <label> Please enter your new email address: </label>
          <input id="new_email_field" type="email" value="" />
        </li>

        <li>
          <label> Please confirm your password: </label>
          <input id="new_email_password" value="" type="password" />
        </li>
        <li>
          <p>We will send a confirmation to both ${email} and your new e-mail as part of the process.</p>
          <input type="submit" id="submit_email_change" />
        </li>
      </ul>
      </fieldset>
    </form>
</div>

<div id="deactivate-account" class="leanModal_box">
  <h1>Deactivate <span class="edx">edX</span> Account</h1>
  <p>Once you deactivate you&rsquo;re MIT<em>x</em> account you will no longer recieve updates and new class announcements from MIT<em>x</em>.</p>
  <p>If you&rsquo;d like to still get updates and new class announcements you can just <a href="#unenroll" rel="leanModal">unenroll</a> and keep your account active.</p>

  <form id="unenroll_form">
    <div id="unenroll_error"> </div>
    <fieldset>
      <ul>
        <li>
          <input type="submit" id="" value="Yes, I don't want an edX account or hear about any new classes or updates to edX" />
        </li>
      </ul>
    </fieldset>
  </form>
</div>

<div id="unenroll" class="leanModal_box">
  <h1>Unenroll from 6.002x</h1>
  <p>Please note: you will still receive updates and new class announcements from ed<em>X</em>. If you don&rsquo;t wish to receive any more updates or announcements <a href="#deactivate-account" rel="leanModal">deactivate your account</a>.</p>

  <form id="unenroll_form">
    <div id="unenroll_error"> </div>
    <fieldset>
      <ul>
        <li>
          <input type="submit" id="" value="Yes, I want to unenroll from 6.002x but still hear about any new classes or updates to edX" />
        </li>
      </ul>
    </fieldset>
  </form>
</div><|MERGE_RESOLUTION|>--- conflicted
+++ resolved
@@ -138,14 +138,8 @@
               percentageString = "{0:.0%}".format( float(earned)/total) if earned > 0 and total > 0 else ""
               %>
 
-<<<<<<< HEAD
-              <h3><a href="${reverse('courseware_section', kwargs={'course_id' : course.id, 'chapter' : chapter['chapter'], 'section' : section['section']})}">
-
-                ${ section['section'] }</a> ${"({0:.3n}/{1:.3n}) {2}".format( float(earned), float(total), percentageString )}</h3>
-=======
               <h3><a href="${reverse('courseware_section', kwargs={'course_id' : course.id, 'chapter' : chapter['url_name'], 'section' : section['url_name']})}">
                 ${ section['display_name'] }</a> ${"({0:.3n}/{1:.3n}) {2}".format( float(earned), float(total), percentageString )}</h3>
->>>>>>> 9f4df44b
               ${section['format']}
               %if 'due' in section and section['due']!="":
                 due ${section['due']}
